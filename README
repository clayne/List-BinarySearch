List-BinarySearch

Perform a binary search on a flat list or an array passed by reference.

<<<<<<< HEAD
v0.08 adds the bsearch_custom_pos function.
=======
v0.08 is a stable release targeting improvements in Makefile.PL, Perl::Critic
compliance, and Kwalitee compliance.  No end-user changes from v0.07.
>>>>>>> c8a3b472


INSTALLATION

To install this module, run the following commands:

    perl Makefile.PL
    make
    make test
    make install

DEPENDENCIES

There are no non-core dependencies.
This module a minimum Perl version of 5.6.0.

SUPPORT AND DOCUMENTATION

After installing, you can find documentation for this module with the
perldoc command.

    perldoc List::BinarySearch

You can also look for information at:

    RT, CPAN's request tracker (report bugs here)
        http://rt.cpan.org/NoAuth/Bugs.html?Dist=List-BinarySearch

    AnnoCPAN, Annotated CPAN documentation
        http://annocpan.org/dist/List-BinarySearch

    CPAN Ratings
        http://cpanratings.perl.org/d/List-BinarySearch

    Search CPAN
        http://search.cpan.org/dist/List-BinarySearch/


LICENSE AND COPYRIGHT

Copyright (C) 2012 David Oswald

This program is free software; you can redistribute it and/or modify it
under the terms of either: the GNU General Public License as published
by the Free Software Foundation; or the Artistic License.

See http://dev.perl.org/licenses/ for more information.
<|MERGE_RESOLUTION|>--- conflicted
+++ resolved
@@ -2,13 +2,7 @@
 
 Perform a binary search on a flat list or an array passed by reference.
 
-<<<<<<< HEAD
-v0.08 adds the bsearch_custom_pos function.
-=======
-v0.08 is a stable release targeting improvements in Makefile.PL, Perl::Critic
-compliance, and Kwalitee compliance.  No end-user changes from v0.07.
->>>>>>> c8a3b472
-
+v0.09 is now B::Lint friendly.
 
 INSTALLATION
 
